/*
 * Copyright (c) 2009-2012 jMonkeyEngine
 * All rights reserved.
 *
 * Redistribution and use in source and binary forms, with or without
 * modification, are permitted provided that the following conditions are
 * met:
 *
 * * Redistributions of source code must retain the above copyright
 *   notice, this list of conditions and the following disclaimer.
 *
 * * Redistributions in binary form must reproduce the above copyright
 *   notice, this list of conditions and the following disclaimer in the
 *   documentation and/or other materials provided with the distribution.
 *
 * * Neither the name of 'jMonkeyEngine' nor the names of its contributors
 *   may be used to endorse or promote products derived from this software
 *   without specific prior written permission.
 *
 * THIS SOFTWARE IS PROVIDED BY THE COPYRIGHT HOLDERS AND CONTRIBUTORS
 * "AS IS" AND ANY EXPRESS OR IMPLIED WARRANTIES, INCLUDING, BUT NOT LIMITED
 * TO, THE IMPLIED WARRANTIES OF MERCHANTABILITY AND FITNESS FOR A PARTICULAR
 * PURPOSE ARE DISCLAIMED. IN NO EVENT SHALL THE COPYRIGHT OWNER OR
 * CONTRIBUTORS BE LIABLE FOR ANY DIRECT, INDIRECT, INCIDENTAL, SPECIAL,
 * EXEMPLARY, OR CONSEQUENTIAL DAMAGES (INCLUDING, BUT NOT LIMITED TO,
 * PROCUREMENT OF SUBSTITUTE GOODS OR SERVICES; LOSS OF USE, DATA, OR
 * PROFITS; OR BUSINESS INTERRUPTION) HOWEVER CAUSED AND ON ANY THEORY OF
 * LIABILITY, WHETHER IN CONTRACT, STRICT LIABILITY, OR TORT (INCLUDING
 * NEGLIGENCE OR OTHERWISE) ARISING IN ANY WAY OUT OF THE USE OF THIS
 * SOFTWARE, EVEN IF ADVISED OF THE POSSIBILITY OF SUCH DAMAGE.
 */
package com.jme3.material;

import com.jme3.export.*;
import com.jme3.renderer.Caps;
import com.jme3.shader.*;

import java.io.IOException;
import java.util.*;

/**
 * Describes a technique definition.
 *
 * @author Kirill Vainer
 */
public class TechniqueDef implements Savable {

    /**
     * Version #1: Separate shader language for each shader source.
     */
    public static final int SAVABLE_VERSION = 1;

    /**
     * Describes light rendering mode.
     */
    public enum LightMode {
        /**
         * Disable light-based rendering
         */
        Disable,

        /**
         * Enable light rendering by using a single pass.
         * <p>
         * An array of light positions and light colors is passed to the shader
         * containing the world light list for the geometry being rendered.
         */
        SinglePass,

        /**
         * Enable light rendering by using multi-pass rendering.
         * <p>
         * The geometry will be rendered once for each light. Each time the
         * light position and light color uniforms are updated to contain
         * the values for the current light. The ambient light color uniform
         * is only set to the ambient light color on the first pass, future
         * passes have it set to black.
         */
        MultiPass,

        /**
         * @deprecated OpenGL1 is not supported anymore
         */
        @Deprecated
        FixedPipeline,
    }

    public enum ShadowMode {
        Disable,
        InPass,
        PostPass,
    }
    
    /**
     * Define in what space the light data should be sent to the shader.
     */
    public enum LightSpace {
        World,
        View,
        Legacy
    }

    private EnumSet<Caps> requiredCaps = EnumSet.noneOf(Caps.class);
    private String name;

    private EnumMap<Shader.ShaderType,String> shaderLanguages;
    private EnumMap<Shader.ShaderType,String> shaderNames;

    private DefineList presetDefines;
    private boolean usesNodes = false;
    private List<ShaderNode> shaderNodes;
    private ShaderGenerationInfo shaderGenerationInfo;

    private boolean noRender = false;
    private RenderState renderState;
    private RenderState forcedRenderState;

    private LightMode lightMode   = LightMode.Disable;
    private ShadowMode shadowMode = ShadowMode.Disable;

    private HashMap<String, String> defineParams;
    private ArrayList<UniformBinding> worldBinds;
    //The space in which the light should be transposed before sending to the shader.
    private LightSpace lightSpace;

    /**
     * Creates a new technique definition.
     * <p>
     * Used internally by the J3M/J3MD loader.
     *
     * @param name The name of the technique, should be set to <code>null</code>
     * for default techniques.
     */
    public TechniqueDef(String name){
        this();
        this.name = name == null ? "Default" : name;
    }

    /**
     * Serialization only. Do not use.
     */
    public TechniqueDef(){
        shaderLanguages=new EnumMap<Shader.ShaderType, String>(Shader.ShaderType.class);
        shaderNames=new EnumMap<Shader.ShaderType, String>(Shader.ShaderType.class);
    }

    /**
     * Returns the name of this technique as specified in the J3MD file.
     * Default techniques have the name "Default".
     *
     * @return the name of this technique
     */
    public String getName(){
        return name;
    }

    /**
     * Returns the light mode.
     * @return the light mode.
     * @see LightMode
     */
    public LightMode getLightMode() {
        return lightMode;
    }

    /**
     * Set the light mode
     *
     * @param lightMode the light mode
     *
     * @see LightMode
     */
    public void setLightMode(LightMode lightMode) {
        this.lightMode = lightMode;
        //if light space is not specified we set it to Legacy
        if(lightSpace == null){
            if(lightMode== LightMode.MultiPass){
                lightSpace = LightSpace.Legacy;
            }else{
                lightSpace = LightSpace.World;
            }
        }
    }

    /**
     * Returns the shadow mode.
     * @return the shadow mode.
     */
    public ShadowMode getShadowMode() {
        return shadowMode;
    }

    /**
     * Set the shadow mode.
     *
     * @param shadowMode the shadow mode.
     *
     * @see ShadowMode
     */
    public void setShadowMode(ShadowMode shadowMode) {
        this.shadowMode = shadowMode;
    }

    /**
     * Returns the render state that this technique is using
     * @return the render state that this technique is using
     * @see #setRenderState(com.jme3.material.RenderState)
     */
    public RenderState getRenderState() {
        return renderState;
    }

    /**
     * Sets the render state that this technique is using.
     *
     * @param renderState the render state that this technique is using.
     *
     * @see RenderState
     */
    public void setRenderState(RenderState renderState) {
        this.renderState = renderState;
    }

    /**
     * Sets if this technique should not be used to render.
     *
     * @param noRender not render or render ?
     *
     * @see NoRender
     */
    public void setNoRender(boolean noRender) {
        this.noRender = noRender;
    }

    /**
     * Returns true if this technique should not be used to render.
     * (eg. to not render a material with default technique)
     *
     * @return true if this technique should not be rendered, false otherwise.
     *
     */
    public boolean isNoRender(){
        return noRender;
    }

    /**
     * @deprecated jME3 always requires shaders now
     */
    @Deprecated
    public boolean isUsingShaders(){
        return true;
    }

    /**
     * Returns true if this technique uses Shader Nodes, false otherwise.
     *
     * @return true if this technique uses Shader Nodes, false otherwise.
     *
     */
    public boolean isUsingShaderNodes(){
        return usesNodes;
    }

    /**
     * Gets the {@link Caps renderer capabilities} that are required
     * by this technique.
     *
     * @return the required renderer capabilities
     */
    public EnumSet<Caps> getRequiredCaps() {
        return requiredCaps;
    }

    /**
     * Sets the shaders that this technique definition will use.
     *
     * @param vertexShader The name of the vertex shader
     * @param fragmentShader The name of the fragment shader
     * @param vertLanguage The vertex shader language
     * @param fragLanguage The fragment shader language
     */
    public void setShaderFile(String vertexShader, String fragmentShader, String vertLanguage, String fragLanguage) {
        this.shaderLanguages.put(Shader.ShaderType.Vertex, vertLanguage);
        this.shaderNames.put(Shader.ShaderType.Vertex, vertexShader);
        this.shaderLanguages.put(Shader.ShaderType.Fragment, fragLanguage);
        this.shaderNames.put(Shader.ShaderType.Fragment, fragmentShader);

        requiredCaps.clear();
        Caps vertCap = Caps.valueOf(vertLanguage);
        requiredCaps.add(vertCap);
        Caps fragCap = Caps.valueOf(fragLanguage);
        requiredCaps.add(fragCap);
    }


    /**
     * Sets the shaders that this technique definition will use.
     *
     * @param shaderNames EnumMap containing all shader names for this stage
     * @param shaderLanguages EnumMap containing all shader languages for this stage
     */
    public void setShaderFile(EnumMap<Shader.ShaderType, String> shaderNames, EnumMap<Shader.ShaderType, String> shaderLanguages) {
        requiredCaps.clear();

        for (Shader.ShaderType shaderType : shaderNames.keySet()) {
            String language = shaderLanguages.get(shaderType);
            String shaderFile = shaderNames.get(shaderType);

            this.shaderLanguages.put(shaderType, language);
            this.shaderNames.put(shaderType, shaderFile);

            Caps vertCap = Caps.valueOf(language);
            requiredCaps.add(vertCap);

            if (shaderType.equals(Shader.ShaderType.Geometry)) {
                requiredCaps.add(Caps.GeometryShader);
            } else if (shaderType.equals(Shader.ShaderType.TessellationControl)) {
                requiredCaps.add(Caps.TesselationShader);
            }
        }
    }

    /**
     * Returns the define name which the given material parameter influences.
     *
     * @param paramName The parameter name to look up
     * @return The define name
     *
     * @see #addShaderParamDefine(java.lang.String, java.lang.String)
     */
    public String getShaderParamDefine(String paramName){
        if (defineParams == null) {
            return null;
        }
        return defineParams.get(paramName);
    }

    /**
     * Adds a define linked to a material parameter.
     * <p>
     * Any time the material parameter on the parent material is altered,
     * the appropriate define on the technique will be modified as well.
     * See the method
     * {@link DefineList#set(java.lang.String, com.jme3.shader.VarType, java.lang.Object) }
     * on the exact details of how the material parameter changes the define.
     *
     * @param paramName The name of the material parameter to link to.
     * @param defineName The name of the define parameter, e.g. USE_LIGHTING
     */
    public void addShaderParamDefine(String paramName, String defineName){
        if (defineParams == null) {
            defineParams = new HashMap<String, String>();
        }
        defineParams.put(paramName, defineName);
    }

    /**
     * Returns the {@link DefineList} for the preset defines.
     *
     * @return the {@link DefineList} for the preset defines.
     *
     * @see #addShaderPresetDefine(java.lang.String, com.jme3.shader.VarType, java.lang.Object)
     */
    public DefineList getShaderPresetDefines() {
        return presetDefines;
    }

    /**
     * Adds a preset define.
     * <p>
     * Preset defines do not depend upon any parameters to be activated,
     * they are always passed to the shader as long as this technique is used.
     *
     * @param defineName The name of the define parameter, e.g. USE_LIGHTING
     * @param type The type of the define. See
     * {@link DefineList#set(java.lang.String, com.jme3.shader.VarType, java.lang.Object) }
     * to see why it matters.
     *
     * @param value The value of the define
     */
    public void addShaderPresetDefine(String defineName, VarType type, Object value){
        if (presetDefines == null) {
            presetDefines = new DefineList();
        }
        presetDefines.set(defineName, type, value);
    }

    /**
     * Returns the name of the fragment shader used by the technique, or null
     * if no fragment shader is specified.
     *
     * @return the name of the fragment shader to be used.
     */
    public String getFragmentShaderName() {
        return shaderNames.get(Shader.ShaderType.Fragment);
    }


    /**
     * Returns the name of the vertex shader used by the technique, or null
     * if no vertex shader is specified.
     *
     * @return the name of the vertex shader to be used.
     */
    public String getVertexShaderName() {
        return shaderNames.get(Shader.ShaderType.Vertex);
    }

    /**
     * Returns the language of the fragment shader used in this technique.
     */
    public String getFragmentShaderLanguage() {
        return shaderLanguages.get(Shader.ShaderType.Fragment);
    }

    /**
     * Returns the language of the vertex shader used in this technique.
     */
    public String getVertexShaderLanguage() {
        return shaderLanguages.get(Shader.ShaderType.Vertex);
    }

    /**Returns the language for each shader program
     * @param shaderType
     */
    public String getShaderProgramLanguage(Shader.ShaderType shaderType){
        return shaderLanguages.get(shaderType);
    }
    /**Returns the name for each shader program
     * @param shaderType
     */
    public String getShaderProgramName(Shader.ShaderType shaderType){
        return shaderNames.get(shaderType);
    }

    /**
     * Adds a new world parameter by the given name.
     *
     * @param name The world parameter to add.
     * @return True if the world parameter name was found and added
     * to the list of world parameters, false otherwise.
     */
    public boolean addWorldParam(String name) {
        if (worldBinds == null){
            worldBinds = new ArrayList<UniformBinding>();
        }

        try {
            worldBinds.add( UniformBinding.valueOf(name) );
            return true;
        } catch (IllegalArgumentException ex){
            return false;
        }
    }

    public RenderState getForcedRenderState() {
        return forcedRenderState;
    }

    public void setForcedRenderState(RenderState forcedRenderState) {
        this.forcedRenderState = forcedRenderState;
    }

    /**
     * Returns a list of world parameters that are used by this
     * technique definition.
     *
     * @return The list of world parameters
     */
    public List<UniformBinding> getWorldBindings() {
        return worldBinds;
    }

    public void write(JmeExporter ex) throws IOException{
        OutputCapsule oc = ex.getCapsule(this);
        oc.write(name, "name", null);

        oc.write(shaderNames.get(Shader.ShaderType.Vertex), "vertName", null);
        oc.write(shaderNames.get(Shader.ShaderType.Fragment), "fragName", null);
        oc.write(shaderNames.get(Shader.ShaderType.Geometry), "geomName", null);
        oc.write(shaderNames.get(Shader.ShaderType.TessellationControl), "tsctrlName", null);
        oc.write(shaderNames.get(Shader.ShaderType.TessellationEvaluation), "tsevalName", null);
        oc.write(shaderLanguages.get(Shader.ShaderType.Vertex), "vertLanguage", null);
        oc.write(shaderLanguages.get(Shader.ShaderType.Fragment), "fragLanguage", null);
        oc.write(shaderLanguages.get(Shader.ShaderType.Geometry), "geomLanguage", null);
        oc.write(shaderLanguages.get(Shader.ShaderType.TessellationControl), "tsctrlLanguage", null);
        oc.write(shaderLanguages.get(Shader.ShaderType.TessellationEvaluation), "tsevalLanguage", null);

        oc.write(presetDefines, "presetDefines", null);
        oc.write(lightMode, "lightMode", LightMode.Disable);
        oc.write(shadowMode, "shadowMode", ShadowMode.Disable);
        oc.write(renderState, "renderState", null);
        oc.write(noRender, "noRender", false);
        oc.write(usesNodes, "usesNodes", false);
        oc.writeSavableArrayList((ArrayList)shaderNodes,"shaderNodes", null);
        oc.write(shaderGenerationInfo, "shaderGenerationInfo", null);

        // TODO: Finish this when Map<String, String> export is available
//        oc.write(defineParams, "defineParams", null);
        // TODO: Finish this when List<Enum> export is available
//        oc.write(worldBinds, "worldBinds", null);
    }

    public void read(JmeImporter im) throws IOException{
        InputCapsule ic = im.getCapsule(this);
        name = ic.readString("name", null);
        shaderNames.put(Shader.ShaderType.Vertex,ic.readString("vertName", null));
        shaderNames.put(Shader.ShaderType.Fragment,ic.readString("fragName", null));
        shaderNames.put(Shader.ShaderType.Geometry,ic.readString("geomName", null));
        shaderNames.put(Shader.ShaderType.TessellationControl,ic.readString("tsctrlName", null));
        shaderNames.put(Shader.ShaderType.TessellationEvaluation,ic.readString("tsevalName", null));
        presetDefines = (DefineList) ic.readSavable("presetDefines", null);
        lightMode = ic.readEnum("lightMode", LightMode.class, LightMode.Disable);
        shadowMode = ic.readEnum("shadowMode", ShadowMode.class, ShadowMode.Disable);
        renderState = (RenderState) ic.readSavable("renderState", null);
        noRender = ic.readBoolean("noRender", false);

        if (ic.getSavableVersion(TechniqueDef.class) == 0) {
            // Old version
            shaderLanguages.put(Shader.ShaderType.Vertex,ic.readString("shaderLang", null));
            shaderLanguages.put(Shader.ShaderType.Fragment,shaderLanguages.get(Shader.ShaderType.Vertex));
        } else {
            // New version
            shaderLanguages.put(Shader.ShaderType.Vertex,ic.readString("vertLanguage", null));
            shaderLanguages.put(Shader.ShaderType.Fragment,ic.readString("fragLanguage", null));
            shaderLanguages.put(Shader.ShaderType.Geometry,ic.readString("geomLanguage", null));
            shaderLanguages.put(Shader.ShaderType.TessellationControl,ic.readString("tsctrlLanguage", null));
            shaderLanguages.put(Shader.ShaderType.TessellationEvaluation,ic.readString("tsevalLanguage", null));
        }

        usesNodes = ic.readBoolean("usesNodes", false);
        shaderNodes = ic.readSavableArrayList("shaderNodes", null);
        shaderGenerationInfo = (ShaderGenerationInfo) ic.readSavable("shaderGenerationInfo", null);
    }

    public List<ShaderNode> getShaderNodes() {
        return shaderNodes;
    }

    public void setShaderNodes(List<ShaderNode> shaderNodes) {
        this.shaderNodes = shaderNodes;
        usesNodes = true;
    }

    /**
     * Returns the Enum containing the ShaderProgramNames;
     * @return
     */
    public EnumMap<Shader.ShaderType, String> getShaderProgramNames() {
        return shaderNames;
    }

    /**
     * Returns the Enum containing the ShaderProgramLanguages;
     * @return
     */
    public EnumMap<Shader.ShaderType, String> getShaderProgramLanguages() {
        return shaderLanguages;
    }

    public ShaderGenerationInfo getShaderGenerationInfo() {
        return shaderGenerationInfo;
    }

    public void setShaderGenerationInfo(ShaderGenerationInfo shaderGenerationInfo) {
        this.shaderGenerationInfo = shaderGenerationInfo;
    }

    //todo: make toString return something usefull
    @Override
    public String toString() {
<<<<<<< HEAD
        return "TechniqueDef{" + "requiredCaps=" + requiredCaps + ", name=" + name /*+ ", vertName=" + vertName + ", fragName=" + fragName + ", vertLanguage=" + vertLanguage + ", fragLanguage=" + fragLanguage */+ ", presetDefines=" + presetDefines + ", usesNodes=" + usesNodes + ", shaderNodes=" + shaderNodes + ", shaderGenerationInfo=" + shaderGenerationInfo + ", renderState=" + renderState + ", forcedRenderState=" + forcedRenderState + ", lightMode=" + lightMode + ", shadowMode=" + shadowMode + ", defineParams=" + defineParams + ", worldBinds=" + worldBinds + '}';
    }   

    /**
     * Returns the space in which the light data should be passed to the shader.
     * @return the light space
     */
    public LightSpace getLightSpace() {
        return lightSpace;
    }

    /**
     * Sets the space in which the light data should be passed to the shader.
     * @param lightSpace the light space
     */
    public void setLightSpace(LightSpace lightSpace) {
        this.lightSpace = lightSpace;
=======
        return "TechniqueDef{" + "requiredCaps=" + requiredCaps + ", name=" + name /*+ ", vertName=" + vertName + ", fragName=" + fragName + ", vertLanguage=" + vertLanguage + ", fragLanguage=" + fragLanguage */+ ", presetDefines=" + presetDefines + ", usesNodes=" + usesNodes + ", shaderNodes=" + shaderNodes + ", shaderGenerationInfo=" + shaderGenerationInfo + ", renderState=" + renderState + ", forcedRenderState=" + forcedRenderState + ", lightMode=" + lightMode + ", shadowMode=" + shadowMode + ", defineParams=" + defineParams + ", worldBinds=" + worldBinds + ", noRender=" + noRender + '}';
>>>>>>> 95d5fdf9
    }
}<|MERGE_RESOLUTION|>--- conflicted
+++ resolved
@@ -569,7 +569,6 @@
     //todo: make toString return something usefull
     @Override
     public String toString() {
-<<<<<<< HEAD
         return "TechniqueDef{" + "requiredCaps=" + requiredCaps + ", name=" + name /*+ ", vertName=" + vertName + ", fragName=" + fragName + ", vertLanguage=" + vertLanguage + ", fragLanguage=" + fragLanguage */+ ", presetDefines=" + presetDefines + ", usesNodes=" + usesNodes + ", shaderNodes=" + shaderNodes + ", shaderGenerationInfo=" + shaderGenerationInfo + ", renderState=" + renderState + ", forcedRenderState=" + forcedRenderState + ", lightMode=" + lightMode + ", shadowMode=" + shadowMode + ", defineParams=" + defineParams + ", worldBinds=" + worldBinds + '}';
     }   
 
@@ -587,8 +586,5 @@
      */
     public void setLightSpace(LightSpace lightSpace) {
         this.lightSpace = lightSpace;
-=======
-        return "TechniqueDef{" + "requiredCaps=" + requiredCaps + ", name=" + name /*+ ", vertName=" + vertName + ", fragName=" + fragName + ", vertLanguage=" + vertLanguage + ", fragLanguage=" + fragLanguage */+ ", presetDefines=" + presetDefines + ", usesNodes=" + usesNodes + ", shaderNodes=" + shaderNodes + ", shaderGenerationInfo=" + shaderGenerationInfo + ", renderState=" + renderState + ", forcedRenderState=" + forcedRenderState + ", lightMode=" + lightMode + ", shadowMode=" + shadowMode + ", defineParams=" + defineParams + ", worldBinds=" + worldBinds + ", noRender=" + noRender + '}';
->>>>>>> 95d5fdf9
     }
 }