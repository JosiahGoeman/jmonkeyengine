--- conflicted
+++ resolved
@@ -1,29 +1,24 @@
-#import "Common/ShaderLib/Instancing.glsllib"
-#import "Common/ShaderLib/Skinning.glsllib"
-// These are included in the above now
-//uniform mat4 g_WorldViewProjectionMatrix;
-//uniform mat3 g_NormalMatrix;
-
-attribute vec3 inPosition;
-attribute vec3 inNormal;
-attribute vec4 inTexCoord;
-
-varying vec3 normal;
-varying vec2 texCoord;
-
-void main(void)
-{
-   texCoord=inTexCoord.xy;
-   vec4 modelSpacePos = vec4(inPosition, 1.0);
-   vec3 modelSpaceNormals = inNormal;
-   #ifdef NUM_BONES
-       Skinning_Compute(modelSpacePos,modelSpaceNormals);
-   #endif
-<<<<<<< HEAD
-   normal = normalize(g_NormalMatrix * modelSpaceNormals);
-   gl_Position = TransformWorldViewProjection(modelSpacePos);
-=======
-   normal = normalize(TransformNormal(modelSpaceNormals));
-   gl_Position = g_WorldViewProjectionMatrix * modelSpacePos;
->>>>>>> f14e6092
+#import "Common/ShaderLib/Instancing.glsllib"
+#import "Common/ShaderLib/Skinning.glsllib"
+// These are included in the above now
+//uniform mat4 g_WorldViewProjectionMatrix;
+//uniform mat3 g_NormalMatrix;
+
+attribute vec3 inPosition;
+attribute vec3 inNormal;
+attribute vec4 inTexCoord;
+
+varying vec3 normal;
+varying vec2 texCoord;
+
+void main(void)
+{
+   texCoord=inTexCoord.xy;
+   vec4 modelSpacePos = vec4(inPosition, 1.0);
+   vec3 modelSpaceNormals = inNormal;
+   #ifdef NUM_BONES
+       Skinning_Compute(modelSpacePos,modelSpaceNormals);
+   #endif
+   normal = normalize(TransformNormal(modelSpaceNormals));
+   gl_Position = TransformWorldViewProjection(modelSpacePos);
 }